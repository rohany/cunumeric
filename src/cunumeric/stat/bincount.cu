/* Copyright 2021-2022 NVIDIA Corporation
 *
 * Licensed under the Apache License, Version 2.0 (the "License");
 * you may not use this file except in compliance with the License.
 * You may obtain a copy of the License at
 *
 *     http://www.apache.org/licenses/LICENSE-2.0
 *
 * Unless required by applicable law or agreed to in writing, software
 * distributed under the License is distributed on an "AS IS" BASIS,
 * WITHOUT WARRANTIES OR CONDITIONS OF ANY KIND, either express or implied.
 * See the License for the specific language governing permissions and
 * limitations under the License.
 *
 */

#include "cunumeric/stat/bincount.h"
#include "cunumeric/stat/bincount_template.inl"

#include "cunumeric/cuda_help.h"

namespace cunumeric {

using namespace Legion;

template <typename VAL>
static __device__ inline void _bincount(int32_t* bins,
                                        AccessorRO<VAL, 1> rhs,
                                        const size_t volume,
                                        const size_t num_bins,
                                        Point<1> origin)
{
  // Initialize the bins to 0
  for (int32_t bin = threadIdx.x; bin < num_bins; bin += blockDim.x) bins[bin] = 0;
  __syncthreads();

  // Start reading values and do atomic updates to shared
  // Since these are 32 bit counts then we know they are native
  // atomics and willl therefore be "fast"
  size_t offset       = blockIdx.x * blockDim.x + threadIdx.x;
  const size_t stride = gridDim.x * blockDim.x;
  while (offset < volume) {
    const auto x   = origin[0] + offset;
    const auto bin = rhs[x];
    assert(bin < num_bins);
    SumReduction<int32_t>::fold<false>(bins[bin], 1);
    // Now get the next offset
    offset += stride;
  }
  // Wait for everyone to be done
  __syncthreads();
}

template <typename VAL>
static __device__ inline void _weighted_bincount(double* bins,
                                                 AccessorRO<VAL, 1> rhs,
                                                 AccessorRO<double, 1> weights,
                                                 const size_t volume,
                                                 const size_t num_bins,
                                                 Point<1> origin)
{
  // Initialize the bins to 0
  for (int32_t bin = threadIdx.x; bin < num_bins; bin += blockDim.x) bins[bin] = 0;
  __syncthreads();

  // Start reading values and do atomic updates to shared
  // Since these are 32 bit counts then we know they are native
  // atomics and willl therefore be "fast"
  size_t offset       = blockIdx.x * blockDim.x + threadIdx.x;
  const size_t stride = gridDim.x * blockDim.x;
  while (offset < volume) {
    const auto x   = origin[0] + offset;
    const auto bin = rhs[x];
    assert(bin < num_bins);
    SumReduction<double>::fold<false>(bins[bin], weights[x]);
    // Now get the next offset
    offset += stride;
  }
  // Wait for everyone to be done
  __syncthreads();
}

template <typename VAL>
static __global__ void __launch_bounds__(THREADS_PER_BLOCK, MIN_CTAS_PER_SM)
  bincount_kernel_rd(AccessorRD<SumReduction<int64_t>, false, 1> lhs,
                     AccessorRO<VAL, 1> rhs,
                     const size_t volume,
                     const size_t num_bins,
                     Point<1> origin)
{
  extern __shared__ char array[];
  auto bins = reinterpret_cast<int32_t*>(array);
  _bincount(bins, rhs, volume, num_bins, origin);
  // Now do the atomics out to global memory
  for (int32_t bin = threadIdx.x; bin < num_bins; bin += blockDim.x) {
    const auto count = bins[bin];
    if (count > 0) lhs.reduce(bin, count);
  }
}

template <typename VAL>
static __global__ void bincount_kernel_rd_global(AccessorRD<SumReduction<int64_t>, false, 1> lhs,
                                                 AccessorRO<VAL, 1> rhs,
                                                 const size_t volume,
                                                 const size_t num_bins,
                                                 Point<1> origin)
{
  // Just blast out the atomic writes into global memory.
  auto idx = global_tid_1d();
  if (idx >= volume) return;
  auto bin = rhs[idx + origin[0]];
  lhs[bin] <<= 1;
}

template <typename VAL>
static __global__ void __launch_bounds__(THREADS_PER_BLOCK, MIN_CTAS_PER_SM)
<<<<<<< HEAD
  bincount_kernel_rw(AccessorRW<int64_t, 1> lhs,
                     AccessorRO<VAL, 1> rhs,
                     const size_t volume,
                     const size_t num_bins,
                     Point<1> origin)
{
  extern __shared__ char array[];
  auto bins = reinterpret_cast<int32_t*>(array);
  _bincount(bins, rhs, volume, num_bins, origin);
  // Now do the atomics out to global memory
  for (int32_t bin = threadIdx.x; bin < num_bins; bin += blockDim.x) {
    const auto count = bins[bin];
    if (count > 0) SumReduction<int64_t>::fold<false>(lhs[bin], count);
  }
}

template <typename VAL>
static __global__ void bincount_kernel_rw_global(AccessorRW<int64_t, 1> lhs,
                                                 AccessorRO<VAL, 1> rhs,
                                                 const size_t volume,
                                                 const size_t num_bins,
                                                 Point<1> origin)
{
  // Just blast out the atomic writes into global memory.
  auto idx = global_tid_1d();
  if (idx >= volume) return;
  auto bin = rhs[idx + origin[0]];
  SumReduction<int64_t>::fold<false>(lhs[bin], 1);
}

template <typename VAL>
static __global__ void __launch_bounds__(THREADS_PER_BLOCK, MIN_CTAS_PER_SM)
=======
>>>>>>> 4b9b857b
  weighted_bincount_kernel_rd(AccessorRD<SumReduction<double>, false, 1> lhs,
                              AccessorRO<VAL, 1> rhs,
                              AccessorRO<double, 1> weights,
                              const size_t volume,
                              const size_t num_bins,
                              Point<1> origin)
{
  extern __shared__ char array[];
  auto bins = reinterpret_cast<double*>(array);
  _weighted_bincount(bins, rhs, weights, volume, num_bins, origin);
  // Now do the atomics out to global memory
  for (int32_t bin = threadIdx.x; bin < num_bins; bin += blockDim.x) {
    const auto weight = bins[bin];
    lhs.reduce(bin, weight);
  }
}

<<<<<<< HEAD
template <typename VAL>
static __global__ void weighted_bincount_kernel_rd_global(
  AccessorRD<SumReduction<double>, false, 1> lhs,
  AccessorRO<VAL, 1> rhs,
  AccessorRO<double, 1> weights,
  const size_t volume,
  const size_t num_bins,
  Point<1> origin)
{
  // Just blast out the atomic writes into global memory.
  auto idx = global_tid_1d();
  if (idx >= volume) return;
  auto bin = rhs[idx + origin[0]];
  lhs[bin] <<= weights[idx + origin[0]];
}

template <typename VAL>
static __global__ void __launch_bounds__(THREADS_PER_BLOCK, MIN_CTAS_PER_SM)
  weighted_bincount_kernel_rw(AccessorRW<double, 1> lhs,
                              AccessorRO<VAL, 1> rhs,
                              AccessorRO<double, 1> weights,
                              const size_t volume,
                              const size_t num_bins,
                              Point<1> origin)
{
  extern __shared__ char array[];
  auto bins = reinterpret_cast<double*>(array);
  _weighted_bincount(bins, rhs, weights, volume, num_bins, origin);
  // Now do the atomics out to global memory
  for (int32_t bin = threadIdx.x; bin < num_bins; bin += blockDim.x) {
    const auto weight = bins[bin];
    SumReduction<double>::fold<false>(lhs[bin], weight);
  }
}

template <typename VAL>
static __global__ void weighted_bincount_kernel_rw_global(AccessorRW<double, 1> lhs,
                                                          AccessorRO<VAL, 1> rhs,
                                                          AccessorRO<double, 1> weights,
                                                          const size_t volume,
                                                          const size_t num_bins,
                                                          Point<1> origin)
{
  // Just blast out the atomic writes into global memory.
  auto idx = global_tid_1d();
  if (idx >= volume) return;
  auto bin = rhs[idx + origin[0]];
  SumReduction<double>::fold<false>(lhs[bin], weights[idx + origin[0]]);
}

=======
>>>>>>> 4b9b857b
template <LegateTypeCode CODE>
struct BincountImplBody<VariantKind::GPU, CODE> {
  using VAL = legate_type_of<CODE>;

  void operator()(AccessorRD<SumReduction<int64_t>, false, 1> lhs,
                  const AccessorRO<VAL, 1>& rhs,
                  const Rect<1>& rect,
                  const Rect<1>& lhs_rect) const
  {
    const auto volume   = rect.volume();
    const auto num_bins = lhs_rect.volume();
    const auto bin_size = num_bins * sizeof(int32_t);
    auto stream         = get_cached_stream();

    int32_t num_ctas = 0;
    cudaOccupancyMaxActiveBlocksPerMultiprocessor(
      &num_ctas, bincount_kernel_rd<VAL>, THREADS_PER_BLOCK, bin_size);
    // If the number of bins is relatively low, attempt to use an algorithm that
    // buffers bincounts local to each SM in shared memory. If there are too many
    // bins to fit in shared memory, fall back to an approach that just blasts
    // updates out to global memory.
    if (num_ctas > 0) {
      // Launch a kernel with this number of CTAs
      bincount_kernel_rd<VAL>
        <<<num_ctas, THREADS_PER_BLOCK, bin_size, stream>>>(lhs, rhs, volume, num_bins, rect.lo);
    } else {
      auto blocks = (volume + THREADS_PER_BLOCK - 1) / THREADS_PER_BLOCK;
      bincount_kernel_rd_global<VAL>
        <<<blocks, THREADS_PER_BLOCK, 0, stream>>>(lhs, rhs, volume, num_bins, rect.lo);
    }
    CHECK_CUDA_STREAM(stream);
  }

<<<<<<< HEAD
  void operator()(const AccessorRW<int64_t, 1>& lhs,
                  const AccessorRO<VAL, 1>& rhs,
                  const Rect<1>& rect,
                  const Rect<1>& lhs_rect) const
  {
    const auto volume   = rect.volume();
    const auto num_bins = lhs_rect.volume();
    const auto bin_size = num_bins * sizeof(int32_t);
    auto stream         = get_cached_stream();

    int32_t num_ctas = 0;
    cudaOccupancyMaxActiveBlocksPerMultiprocessor(
      &num_ctas, bincount_kernel_rw<VAL>, THREADS_PER_BLOCK, bin_size);
    // If the number of bins is relatively low, attempt to use an algorithm that
    // buffers bincounts local to each SM in shared memory. If there are too many
    // bins to fit in shared memory, fall back to an approach that just blasts
    // updates out to global memory.
    if (num_ctas > 0) {
      bincount_kernel_rw<VAL>
        <<<num_ctas, THREADS_PER_BLOCK, bin_size, stream>>>(lhs, rhs, volume, num_bins, rect.lo);
    } else {
      auto blocks = (volume + THREADS_PER_BLOCK - 1) / THREADS_PER_BLOCK;
      bincount_kernel_rw_global<VAL>
        <<<blocks, THREADS_PER_BLOCK, 0, stream>>>(lhs, rhs, volume, num_bins, rect.lo);
    }
    CHECK_CUDA_STREAM(stream);
  }

=======
>>>>>>> 4b9b857b
  void operator()(AccessorRD<SumReduction<double>, false, 1> lhs,
                  const AccessorRO<VAL, 1>& rhs,
                  const AccessorRO<double, 1>& weights,
                  const Rect<1>& rect,
                  const Rect<1>& lhs_rect) const
  {
    const auto volume   = rect.volume();
    const auto num_bins = lhs_rect.volume();
    const auto bin_size = num_bins * sizeof(double);
    auto stream         = get_cached_stream();

    int32_t num_ctas = 0;
    cudaOccupancyMaxActiveBlocksPerMultiprocessor(
      &num_ctas, weighted_bincount_kernel_rd<VAL>, THREADS_PER_BLOCK, bin_size);
    // If the number of bins is relatively low, attempt to use an algorithm that
    // buffers bincounts local to each SM in shared memory. If there are too many
    // bins to fit in shared memory, fall back to an approach that just blasts
    // updates out to global memory.
    if (num_ctas > 0) {
      weighted_bincount_kernel_rd<VAL><<<num_ctas, THREADS_PER_BLOCK, bin_size, stream>>>(
        lhs, rhs, weights, volume, num_bins, rect.lo);
    } else {
      auto blocks = (volume + THREADS_PER_BLOCK - 1) / THREADS_PER_BLOCK;
      weighted_bincount_kernel_rd_global<VAL>
        <<<blocks, THREADS_PER_BLOCK, 0, stream>>>(lhs, rhs, weights, volume, num_bins, rect.lo);
    }
    CHECK_CUDA_STREAM(stream);
  }
<<<<<<< HEAD

  void operator()(const AccessorRW<double, 1>& lhs,
                  const AccessorRO<VAL, 1>& rhs,
                  const AccessorRO<double, 1>& weights,
                  const Rect<1>& rect,
                  const Rect<1>& lhs_rect) const
  {
    const auto volume   = rect.volume();
    const auto num_bins = lhs_rect.volume();
    const auto bin_size = num_bins * sizeof(double);
    auto stream         = get_cached_stream();

    int32_t num_ctas = 0;
    cudaOccupancyMaxActiveBlocksPerMultiprocessor(
      &num_ctas, weighted_bincount_kernel_rw<VAL>, THREADS_PER_BLOCK, bin_size);
    // If the number of bins is relatively low, attempt to use an algorithm that
    // buffers bincounts local to each SM in shared memory. If there are too many
    // bins to fit in shared memory, fall back to an approach that just blasts
    // updates out to global memory.
    if (num_ctas > 0) {
      weighted_bincount_kernel_rw<VAL><<<num_ctas, THREADS_PER_BLOCK, bin_size, stream>>>(
        lhs, rhs, weights, volume, num_bins, rect.lo);
    } else {
      auto blocks = (volume + THREADS_PER_BLOCK - 1) / THREADS_PER_BLOCK;
      weighted_bincount_kernel_rw_global<VAL>
        <<<blocks, THREADS_PER_BLOCK, 0, stream>>>(lhs, rhs, weights, volume, num_bins, rect.lo);
    }
    CHECK_CUDA_STREAM(stream);
  }
=======
>>>>>>> 4b9b857b
};

/*static*/ void BincountTask::gpu_variant(TaskContext& context)
{
  bincount_template<VariantKind::GPU>(context);
}

}  // namespace cunumeric<|MERGE_RESOLUTION|>--- conflicted
+++ resolved
@@ -102,7 +102,6 @@
 static __global__ void bincount_kernel_rd_global(AccessorRD<SumReduction<int64_t>, false, 1> lhs,
                                                  AccessorRO<VAL, 1> rhs,
                                                  const size_t volume,
-                                                 const size_t num_bins,
                                                  Point<1> origin)
 {
   // Just blast out the atomic writes into global memory.
@@ -114,41 +113,6 @@
 
 template <typename VAL>
 static __global__ void __launch_bounds__(THREADS_PER_BLOCK, MIN_CTAS_PER_SM)
-<<<<<<< HEAD
-  bincount_kernel_rw(AccessorRW<int64_t, 1> lhs,
-                     AccessorRO<VAL, 1> rhs,
-                     const size_t volume,
-                     const size_t num_bins,
-                     Point<1> origin)
-{
-  extern __shared__ char array[];
-  auto bins = reinterpret_cast<int32_t*>(array);
-  _bincount(bins, rhs, volume, num_bins, origin);
-  // Now do the atomics out to global memory
-  for (int32_t bin = threadIdx.x; bin < num_bins; bin += blockDim.x) {
-    const auto count = bins[bin];
-    if (count > 0) SumReduction<int64_t>::fold<false>(lhs[bin], count);
-  }
-}
-
-template <typename VAL>
-static __global__ void bincount_kernel_rw_global(AccessorRW<int64_t, 1> lhs,
-                                                 AccessorRO<VAL, 1> rhs,
-                                                 const size_t volume,
-                                                 const size_t num_bins,
-                                                 Point<1> origin)
-{
-  // Just blast out the atomic writes into global memory.
-  auto idx = global_tid_1d();
-  if (idx >= volume) return;
-  auto bin = rhs[idx + origin[0]];
-  SumReduction<int64_t>::fold<false>(lhs[bin], 1);
-}
-
-template <typename VAL>
-static __global__ void __launch_bounds__(THREADS_PER_BLOCK, MIN_CTAS_PER_SM)
-=======
->>>>>>> 4b9b857b
   weighted_bincount_kernel_rd(AccessorRD<SumReduction<double>, false, 1> lhs,
                               AccessorRO<VAL, 1> rhs,
                               AccessorRO<double, 1> weights,
@@ -166,14 +130,12 @@
   }
 }
 
-<<<<<<< HEAD
 template <typename VAL>
 static __global__ void weighted_bincount_kernel_rd_global(
   AccessorRD<SumReduction<double>, false, 1> lhs,
   AccessorRO<VAL, 1> rhs,
   AccessorRO<double, 1> weights,
   const size_t volume,
-  const size_t num_bins,
   Point<1> origin)
 {
   // Just blast out the atomic writes into global memory.
@@ -183,42 +145,6 @@
   lhs[bin] <<= weights[idx + origin[0]];
 }
 
-template <typename VAL>
-static __global__ void __launch_bounds__(THREADS_PER_BLOCK, MIN_CTAS_PER_SM)
-  weighted_bincount_kernel_rw(AccessorRW<double, 1> lhs,
-                              AccessorRO<VAL, 1> rhs,
-                              AccessorRO<double, 1> weights,
-                              const size_t volume,
-                              const size_t num_bins,
-                              Point<1> origin)
-{
-  extern __shared__ char array[];
-  auto bins = reinterpret_cast<double*>(array);
-  _weighted_bincount(bins, rhs, weights, volume, num_bins, origin);
-  // Now do the atomics out to global memory
-  for (int32_t bin = threadIdx.x; bin < num_bins; bin += blockDim.x) {
-    const auto weight = bins[bin];
-    SumReduction<double>::fold<false>(lhs[bin], weight);
-  }
-}
-
-template <typename VAL>
-static __global__ void weighted_bincount_kernel_rw_global(AccessorRW<double, 1> lhs,
-                                                          AccessorRO<VAL, 1> rhs,
-                                                          AccessorRO<double, 1> weights,
-                                                          const size_t volume,
-                                                          const size_t num_bins,
-                                                          Point<1> origin)
-{
-  // Just blast out the atomic writes into global memory.
-  auto idx = global_tid_1d();
-  if (idx >= volume) return;
-  auto bin = rhs[idx + origin[0]];
-  SumReduction<double>::fold<false>(lhs[bin], weights[idx + origin[0]]);
-}
-
-=======
->>>>>>> 4b9b857b
 template <LegateTypeCode CODE>
 struct BincountImplBody<VariantKind::GPU, CODE> {
   using VAL = legate_type_of<CODE>;
@@ -247,42 +173,11 @@
     } else {
       auto blocks = (volume + THREADS_PER_BLOCK - 1) / THREADS_PER_BLOCK;
       bincount_kernel_rd_global<VAL>
-        <<<blocks, THREADS_PER_BLOCK, 0, stream>>>(lhs, rhs, volume, num_bins, rect.lo);
+        <<<blocks, THREADS_PER_BLOCK, 0, stream>>>(lhs, rhs, volume, rect.lo);
     }
     CHECK_CUDA_STREAM(stream);
   }
 
-<<<<<<< HEAD
-  void operator()(const AccessorRW<int64_t, 1>& lhs,
-                  const AccessorRO<VAL, 1>& rhs,
-                  const Rect<1>& rect,
-                  const Rect<1>& lhs_rect) const
-  {
-    const auto volume   = rect.volume();
-    const auto num_bins = lhs_rect.volume();
-    const auto bin_size = num_bins * sizeof(int32_t);
-    auto stream         = get_cached_stream();
-
-    int32_t num_ctas = 0;
-    cudaOccupancyMaxActiveBlocksPerMultiprocessor(
-      &num_ctas, bincount_kernel_rw<VAL>, THREADS_PER_BLOCK, bin_size);
-    // If the number of bins is relatively low, attempt to use an algorithm that
-    // buffers bincounts local to each SM in shared memory. If there are too many
-    // bins to fit in shared memory, fall back to an approach that just blasts
-    // updates out to global memory.
-    if (num_ctas > 0) {
-      bincount_kernel_rw<VAL>
-        <<<num_ctas, THREADS_PER_BLOCK, bin_size, stream>>>(lhs, rhs, volume, num_bins, rect.lo);
-    } else {
-      auto blocks = (volume + THREADS_PER_BLOCK - 1) / THREADS_PER_BLOCK;
-      bincount_kernel_rw_global<VAL>
-        <<<blocks, THREADS_PER_BLOCK, 0, stream>>>(lhs, rhs, volume, num_bins, rect.lo);
-    }
-    CHECK_CUDA_STREAM(stream);
-  }
-
-=======
->>>>>>> 4b9b857b
   void operator()(AccessorRD<SumReduction<double>, false, 1> lhs,
                   const AccessorRO<VAL, 1>& rhs,
                   const AccessorRO<double, 1>& weights,
@@ -307,42 +202,10 @@
     } else {
       auto blocks = (volume + THREADS_PER_BLOCK - 1) / THREADS_PER_BLOCK;
       weighted_bincount_kernel_rd_global<VAL>
-        <<<blocks, THREADS_PER_BLOCK, 0, stream>>>(lhs, rhs, weights, volume, num_bins, rect.lo);
+        <<<blocks, THREADS_PER_BLOCK, 0, stream>>>(lhs, rhs, weights, volume, rect.lo);
     }
     CHECK_CUDA_STREAM(stream);
   }
-<<<<<<< HEAD
-
-  void operator()(const AccessorRW<double, 1>& lhs,
-                  const AccessorRO<VAL, 1>& rhs,
-                  const AccessorRO<double, 1>& weights,
-                  const Rect<1>& rect,
-                  const Rect<1>& lhs_rect) const
-  {
-    const auto volume   = rect.volume();
-    const auto num_bins = lhs_rect.volume();
-    const auto bin_size = num_bins * sizeof(double);
-    auto stream         = get_cached_stream();
-
-    int32_t num_ctas = 0;
-    cudaOccupancyMaxActiveBlocksPerMultiprocessor(
-      &num_ctas, weighted_bincount_kernel_rw<VAL>, THREADS_PER_BLOCK, bin_size);
-    // If the number of bins is relatively low, attempt to use an algorithm that
-    // buffers bincounts local to each SM in shared memory. If there are too many
-    // bins to fit in shared memory, fall back to an approach that just blasts
-    // updates out to global memory.
-    if (num_ctas > 0) {
-      weighted_bincount_kernel_rw<VAL><<<num_ctas, THREADS_PER_BLOCK, bin_size, stream>>>(
-        lhs, rhs, weights, volume, num_bins, rect.lo);
-    } else {
-      auto blocks = (volume + THREADS_PER_BLOCK - 1) / THREADS_PER_BLOCK;
-      weighted_bincount_kernel_rw_global<VAL>
-        <<<blocks, THREADS_PER_BLOCK, 0, stream>>>(lhs, rhs, weights, volume, num_bins, rect.lo);
-    }
-    CHECK_CUDA_STREAM(stream);
-  }
-=======
->>>>>>> 4b9b857b
 };
 
 /*static*/ void BincountTask::gpu_variant(TaskContext& context)
