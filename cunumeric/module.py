--- conflicted
+++ resolved
@@ -595,37 +595,9 @@
         self.dtype = dtype
 
 
-<<<<<<< HEAD
 def check_shape_dtype(
     inputs, func_name, axis, dtype=None, casting="same_kind"
 ):
-    checked = []
-    ndim = None
-    shape = None
-    for inp in inputs:
-        lg_array = ndarray.convert_to_cunumeric_ndarray(inp)
-        if ndim is None:
-            ndim = lg_array.ndim
-            shape = lg_array.shape
-        else:
-            # Check that the types and shapes match
-            if lg_array.ndim != ndim:
-                raise TypeError(
-                    f"All arguments to {func_name} "
-                    "must have the same number of dimensions"
-                )
-            if ndim > 1:
-                for dim in range(1, ndim):
-                    if dim != axis and shape[dim] != lg_array.shape[dim]:
-                        raise TypeError(
-                            f"All arguments to {func_name} "
-                            "must have the same "
-                            "dimension size in all dimensions "
-                            "except the target axis"
-                        )
-        checked.append(lg_array)
-=======
-def check_shape_dtype(inputs, func_name, dtype=None, casting="same_kind"):
     if len(inputs) == 0:
         raise ValueError("need at least one array to concatenate")
 
@@ -638,14 +610,17 @@
             f"All arguments to {func_name} "
             "must have the same number of dimensions"
         )
-    if ndim > 1 and _builtin_any(shape[1:] != inp.shape[1:] for inp in inputs):
+    if ndim > 1 and _builtin_any(
+        shape[1:axis] != inp.shape[1:axis]
+        and shape[axis + 1 :] != inp.shape[axis + 1 :]
+        for inp in inputs
+    ):
         raise ValueError(
-            f"All arguments to {func_name}"
+            f"All arguments to {func_name} "
             "must have the same "
             "dimension size in all dimensions "
             "except the target axis"
         )
->>>>>>> cdca6bc1
 
     # Cast arrays with the passed arguments (dtype, casting)
     if dtype is None:
